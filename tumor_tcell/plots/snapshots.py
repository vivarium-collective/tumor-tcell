--- conflicted
+++ resolved
@@ -495,11 +495,7 @@
                         continue
                     divider = make_axes_locatable(ax)
                     cax = divider.append_axes("left", size="5%", pad=0.0)
-<<<<<<< HEAD
                     fig.colorbar(im, cax=cax, format='%.1f')
-=======
-                    fig.colorbar(im, cax=cax, format='%.2f')
->>>>>>> 9c3b4549
                     ax.axis('off')
 
                     if tag_colors:
