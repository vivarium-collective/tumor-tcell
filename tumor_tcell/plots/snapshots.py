import os
import math
import random
import itertools

import matplotlib
import matplotlib.pyplot as plt
import matplotlib.patches as patches
from matplotlib.lines import Line2D
import matplotlib.lines as mlines
from matplotlib.lines import Line2D
from matplotlib.colors import hsv_to_rgb
from mpl_toolkits.axes_grid1 import make_axes_locatable
from matplotlib.collections import LineCollection
import numpy as np

from vivarium.library.dict_utils import get_value_from_path


DEFAULT_BOUNDS = [10, 10]

# constants
PI = math.pi

# colors for phylogeny initial agents
HUES_RANGE = [[0, 210], [270, 330]]  # skip blues (210-270), they do not show up well
HUE_INCREMENT = 30
HUES = [
    hue/360
    for hue in np.concatenate([
        np.linspace(hr[0], hr[1], int((hr[1]-hr[0])/HUE_INCREMENT)+1)
        for hr in HUES_RANGE])
    ]
DEFAULT_HUE = HUES[0]
DEFAULT_SV = [100.0/100.0, 70.0/100.0]
FLOURESCENT_SV = [0.75, 1.0]  # SV for fluorescent colors

def check_plt_backend():
    # reset matplotlib backend for non-interactive plotting
    plt.close('all')
    if plt.get_backend() == 'TkAgg':
        matplotlib.use('Agg')

class LineWidthData(Line2D):
    def __init__(self, *args, **kwargs):
        _lw_data = kwargs.pop('linewidth', 1)
        super().__init__(*args, **kwargs)
        self._lw_data = _lw_data

    def _get_lw(self):
        if self.axes is not None:
            ppd = 72./self.axes.figure.dpi
            trans = self.axes.transData.transform
            return ((trans((1, self._lw_data))-trans((0, 0)))*ppd)[1]
        else:
            return 1

    def _set_lw(self, lw):
        self._lw_data = lw

    _linewidth = property(_get_lw, _set_lw)

def plot_agent(
        ax, data, color, agent_shape, membrane_width=0.1,
        membrane_color=[1, 1, 1],
    ):
    '''Plot an agent

    Args:
        ax: The axes to draw on.
        data (dict): The agent data dictionary.
        color (list): HSV color of agent body.
        agent_shape (str): One of ``rectangle``, ``segment``, and ``circle``.
        membrane_width (float): Width of drawn agent boundary.
        membrane_color (list): RGB color of drawn agent boundary.
    '''
    x_center = data['boundary']['location'][0]
    y_center = data['boundary']['location'][1]

    if isinstance(color, str):
        # assume matplotlib color
        rgb = color
    else:
        # get color, convert to rgb
        rgb = hsv_to_rgb(color)

    if agent_shape == 'rectangle':
        theta = data['boundary']['angle'] / PI * 180 + 90  # rotate 90 degrees to match field
        length = data['boundary']['length']
        width = data['boundary']['width']

        # get bottom left position
        x_offset = (width / 2)
        y_offset = (length / 2)
        theta_rad = math.radians(theta)
        dx = x_offset * math.cos(theta_rad) - y_offset * math.sin(theta_rad)
        dy = x_offset * math.sin(theta_rad) + y_offset * math.cos(theta_rad)

        x = x_center - dx
        y = y_center - dy

        # Create a rectangle
        shape = patches.Rectangle(
            (x, y), width, length,
            angle=theta,
            linewidth=membrane_width,
            edgecolor=membrane_color,
            facecolor=rgb
        )
        ax.add_patch(shape)

    elif agent_shape == 'segment':
        theta = data['boundary']['angle'] / PI * 180 + 90  # rotate 90 degrees to match field
        length = data['boundary']['length']
        width = data['boundary']['width']

        radius = width / 2

        # get the two ends
        length_offset = (length / 2) - radius
        theta_rad = math.radians(theta)
        dx = - length_offset * math.sin(theta_rad)
        dy = length_offset * math.cos(theta_rad)

        x1 = x_center - dx
        y1 = y_center - dy
        x2 = x_center + dx
        y2 = y_center + dy

        # segment plot
        membrane = LineWidthData(
            [x1, x2], [y1, y2],
            color=membrane_color,
            linewidth=width,
            solid_capstyle='round')
        line = LineWidthData(
            [x1, x2], [y1, y2],
            color=rgb,
            linewidth=width-membrane_width,
            solid_capstyle='round')
        ax.add_line(membrane)
        ax.add_line(line)

    elif agent_shape == 'circle':
        diameter = data['boundary']['diameter']

        # get bottom left position
        radius = (diameter / 2)
        x = x_center - radius
        y = y_center - radius

        # Create a circle
        circle = patches.Circle(
            (x, y),
            radius,
            linewidth=membrane_width,
            edgecolor=membrane_color,
            facecolor=rgb
        )
        ax.add_patch(circle)

def plot_agents(
    ax, agents, agent_colors=None, agent_shape='segment', dead_color=None,
    membrane_width=0.1, membrane_color=[1, 1, 1],
):
    '''Plot agents.

    Args:
        ax: the axis for plot
        agents (dict): a mapping from agent ID to that agent's data,
            which should have keys ``location``, ``angle``, ``length``,
            and ``width``.
        agent_colors (dict): Mapping from agent ID to HSV color.
        dead_color (list): List of 3 floats that define HSV color to use
            for dead cells. Dead cells only get treated differently if
            this is set.
        membrane_width (float): Width of agent outline to draw.
        membrane_color (list): List of 3 floats that define the RGB
            color to use for agent outlines.
    '''

    if not agent_colors:
        agent_colors = dict()
    for agent_id, agent_data in agents.items():
        color = agent_colors.get(agent_id, [DEFAULT_HUE]+DEFAULT_SV)
        if dead_color and 'boundary' in agent_data and 'dead' in agent_data['boundary']:
            if agent_data['boundary']['dead']:
                color = dead_color
        plot_agent(ax, agent_data, color, agent_shape, membrane_width,
                membrane_color)

def mutate_color(baseline_hsv):
    mutation = 0.1
    new_hsv = [
        (n + np.random.uniform(-mutation, mutation))
        for n in baseline_hsv]
    # wrap hue around
    new_hsv[0] = new_hsv[0] % 1
    # reflect saturation and value
    if new_hsv[1] > 1:
        new_hsv[1] = 2 - new_hsv[1]
    if new_hsv[2] > 1:
        new_hsv[2] = 2 - new_hsv[2]
    return new_hsv

def color_phylogeny(ancestor_id, phylogeny, baseline_hsv, phylogeny_colors={}):
    """
    get colors for all descendants of the ancestor
    through recursive calls to each generation
    """
    phylogeny_colors.update({ancestor_id: baseline_hsv})
    daughter_ids = phylogeny.get(ancestor_id)
    if daughter_ids:
        for daughter_id in daughter_ids:
            daughter_color = mutate_color(baseline_hsv)
            color_phylogeny(daughter_id, phylogeny, daughter_color)
    return phylogeny_colors

def get_phylogeny_colors_from_names(agent_ids):
    '''Get agent colors using phlogeny saved in agent_ids
    This assumes the names use daughter_phylogeny_id() from meta_division
    '''

    # make phylogeny with {mother_id: [daughter_1_id, daughter_2_id]}
    phylogeny = {agent_id: [] for agent_id in agent_ids}
    for agent1, agent2 in itertools.combinations(agent_ids, 2):
        if agent1 == agent2[0:-1]:
            phylogeny[agent1].append(agent2)
        elif agent2 == agent1[0:-1]:
            phylogeny[agent2].append(agent1)

    # get initial ancestors
    daughters = list(phylogeny.values())
    daughters = set([item for sublist in daughters for item in sublist])
    mothers = set(list(phylogeny.keys()))
    ancestors = list(mothers - daughters)

    # agent colors based on phylogeny
    agent_colors = {agent_id: [] for agent_id in agent_ids}
    for agent_id in ancestors:
        hue = random.choice(HUES)  # select random initial hue
        initial_color = [hue] + DEFAULT_SV
        agent_colors.update(color_phylogeny(agent_id, phylogeny, initial_color))

    return agent_colors


def format_snapshot_data(data):
    agents = {}
    fields = {}
    for time, time_data in data.items():
        agents[time] = time_data.get('agents', {})
        fields[time] = time_data.get('fields', {})
    return agents, fields



def get_field_range(fields, time_vec, include_fields=None, skip_fields=[]):
    field_range = {}
    if fields:
        if include_fields is None:
            field_ids = set(fields[time_vec[0]].keys())
        else:
            field_ids = set(include_fields)

        field_ids -= set(skip_fields)
        for field_id in field_ids:
            field_min = min([min(min(field_data[field_id])) for t, field_data in fields.items()])
            field_max = max([max(max(field_data[field_id])) for t, field_data in fields.items()])
            field_range[field_id] = [field_min, field_max]
    return field_range


def get_agent_colors(agents, phylogeny_names=True):
    agent_ids = set()
    if agents:
        for time, time_data in agents.items():
            current_agents = list(time_data.keys())
            agent_ids.update(current_agents)
        agent_ids = list(agent_ids)

        # set agent colors
        if phylogeny_names:
            agent_colors = get_phylogeny_colors_from_names(agent_ids)
        else:
            agent_colors = {}
            for agent_id in agent_ids:
                hue = random.choice(HUES)  # select random initial hue
                color = [hue] + DEFAULT_SV
                agent_colors[agent_id] = color
    return agent_colors


def plot_snapshots(
        bounds,
        agents={},
        fields={},
        n_snapshots=8,
        final_time=None,
        skip_fields=[],
        include_fields=None,
        out_dir=None,
        filename=None,
        **kwargs,
):
    '''Plot snapshots of the simulation over time

    The snapshots depict the agents and environmental molecule
    concentrations.

    Arguments:
        data (dict): A dictionary with the following keys:

            * **agents** (:py:class:`dict`): A mapping from times to
              dictionaries of agent data at that timepoint. Agent data
              dictionaries should have the same form as the hierarchy
              tree rooted at ``agents``.
            * **fields** (:py:class:`dict`): A mapping from times to
              dictionaries of environmental field data at that
              timepoint.  Field data dictionaries should have the same
              form as the hierarchy tree rooted at ``fields``.
            * **config** (:py:class:`dict`): The environmental
              configuration dictionary which is passed to

        plot_config (dict): Accepts the following configuration options.
            Any options with a default is optional.

            * **n_snapshots** (:py:class:`int`): Number of snapshots to
              show per row (i.e. for each molecule). Defaults to 6.
            * **phylogeny_names** (:py:class:`bool`): This selects agent
              colors based on phylogenies seved in their names using
              meta_division.py daughter_phylogeny_id()
            * **skip_fields** (:py:class:`Iterable`): Keys of fields to
              exclude from the plot. This takes priority over
              ``include_fields``.
            * **include_fields** (:py:class:`Iterable`): Keys of fields
              to plot.
    '''

    # time steps that will be used
    if agents and fields:
        assert set(list(agents.keys())) == set(list(fields.keys())), 'agent and field times are different'
        time_vec = list(agents.keys())
    elif agents:
        time_vec = list(agents.keys())
    elif fields:
        time_vec = list(fields.keys())
    else:
        raise Exception('No agents or field data')

    # get fields id and range
    field_range = get_field_range(fields, time_vec, include_fields, skip_fields)

    # get time data
    if final_time:
        for t_idx, t in enumerate(time_vec):
            if t >= final_time:
                final_time_index = t_idx
                time_indices = np.round(np.linspace(0, final_time_index, n_snapshots)).astype(int)
                continue
    else:
        time_indices = np.round(np.linspace(0, len(time_vec) - 1, n_snapshots)).astype(int)
    snapshot_times = [time_vec[i] for i in time_indices]

    return make_snapshots_figure(
        agents=agents,
        fields=fields,
        field_range=field_range,
        n_snapshots=n_snapshots,
        time_indices=time_indices,
        snapshot_times=snapshot_times,
        bounds=bounds,
        out_dir=out_dir,
        filename=filename,
        **kwargs,
    )


def get_value_at_path(d, path):
    step = path[0]
    if step in d:
        sub_d = d[step]
        if isinstance(sub_d, dict):
            return get_value_at_path(sub_d, path[1:])
        else:
            return sub_d
    else:
        return None


def make_snapshots_figure(
    agents,
    fields,
    bounds,
    n_snapshots,
    time_indices,
    snapshot_times,
    plot_width=12,
    field_colormap='YlOrRd',
    field_range=None,
    agent_colors=None,
    tag_colors=None,
    legend_size=20,
    field_conc_unit='ng/mL',
    time_display='s',
    dead_color=[0, 0, 0],
    default_font_size=36,
    field_label_size=20,
    agent_shape='circle',
    out_dir=None,
    filename='snapshots',
):
    '''
    Args:
        * **bounds** (:py:class:`tuple`): The dimensions of the
          environment.
        * **field_label_size** (:py:class:`float`): Font size of the
          field label.
        * **dead_color** (:py:class:`list` of 3 :py:class:`float`s):
          Color for dead cells in HSV. Defaults to [0, 0, 0], which
          is black.
        * **default_font_size** (:py:class:`float`): Font size for
          titles and axis labels.
        * **agent_shape** (:py:class:`str`): the shape of the agents.
          select from **rectangle**, **segment**
        * **out_dir** (:py:class:`str`): Output directory, which is
          ``out`` by default.
        * **filename** (:py:class:`str`): Base name of output file.
          ``snapshots`` by default.
    '''
    edge_length_x = bounds[0]
    edge_length_y = bounds[1]
    tag_colors = tag_colors or {}
    agent_colors = agent_colors or {}

    # make the figure
    field_ids = list(field_range.keys())
    n_rows = max(len(field_ids), 1)
    n_cols = n_snapshots + 1  # one column for the colorbar
    figsize = (plot_width * n_cols, plot_width * n_rows)
    max_dpi = min([2**16 // dim for dim in figsize]) - 1
    fig = plt.figure(figsize=figsize, dpi=min(max_dpi, 100))
    grid = plt.GridSpec(n_rows, n_cols, wspace=0.2, hspace=0.2)
    original_fontsize = plt.rcParams['font.size']
    plt.rcParams.update({'font.size': default_font_size})

    # plot snapshot data in each subsequent column
    for col_idx, (time_idx, time) in enumerate(zip(time_indices, snapshot_times)):

        if field_ids:
            for row_idx, field_id in enumerate(field_ids):

                ax = init_axes(
                    fig, edge_length_x, edge_length_y, grid, row_idx,
                    col_idx, time, field_id, field_label_size,
                    title_size=default_font_size, time_display=time_display,
                )
                ax.tick_params(
                    axis='both', which='both', bottom=False, top=False,
                    left=False, right=False,
                )

                # transpose field to align with agents
                field = np.transpose(np.array(fields[time][field_id])).tolist()
                vmin, vmax = field_range[field_id]
                im = plt.imshow(field,
                                origin='lower',
                                extent=[0, edge_length_x, 0, edge_length_y],
                                vmin=vmin,
                                vmax=vmax,
                                cmap=field_colormap)

                if agents:
                    agents_now = agents[time]

                    # use tag_colors
                    for agent_id, state in agents_now.items():
                        for path, color in tag_colors.items():
                            target = path[-1]
                            value = get_value_at_path(state, path[:-1])
                            if value == target:
                                agent_colors[agent_id] = color

                    plot_agents(
                        ax, agents_now, agent_colors, agent_shape, dead_color)

                # colorbar in new column after final snapshot
                if col_idx == n_snapshots - 1:
                    cbar_col = col_idx + 1
                    ax = fig.add_subplot(grid[row_idx, cbar_col])
                    if row_idx == 0:
                        ax.set_title(f'{field_conc_unit}', x=0.0, y=1.04)
                    ax.axis('off')
                    if vmin == vmax:
                        continue
                    divider = make_axes_locatable(ax)
                    cax = divider.append_axes("left", size="5%", pad=0.0)
<<<<<<< HEAD
                    fig.colorbar(im, cax=cax, format='%.1f')
=======
                    fig.colorbar(im, cax=cax, format='%.2f')
>>>>>>> c2f7201b
                    ax.axis('off')

                    if tag_colors:
                        legend_patches = [
                            Line2D([0], [0], marker='o', color='w', label=path[-1],
                                   markerfacecolor=color, markersize=30)
                            for path, color in tag_colors.items()]
                        ax.legend(handles=legend_patches, loc='center', prop={'size': legend_size})

        else:
            row_idx = 0
            ax = init_axes(
                fig, bounds[0], bounds[1], grid, row_idx, col_idx,
                time, "",
                title_size=default_font_size
            )

            if agents:
                agents_now = agents[time]
                plot_agents(ax, agents_now, agent_colors, agent_shape, dead_color)

    plt.rcParams.update({'font.size': original_fontsize})
    if out_dir:
        fig_path = os.path.join(out_dir, filename)
        fig.subplots_adjust(wspace=0.7, hspace=0.1)
        fig.savefig(fig_path, bbox_inches='tight')
    return fig


def plot_tags(data, plot_config):
    '''Plot snapshots of the simulation over time

    The snapshots depict the agents and the levels of tagged molecules
    in each agent by agent color intensity.

    Arguments:
        data (dict): A dictionary with the following keys:

            * **agents** (:py:class:`dict`): A mapping from times to
              dictionaries of agent data at that timepoint. Agent data
              dictionaries should have the same form as the hierarchy
              tree rooted at ``agents``.
            * **config** (:py:class:`dict`): The environmental
              configuration dictionary  with the following keys:

                * **bounds** (:py:class:`tuple`): The dimensions of the
                  environment.

        plot_config (dict): Accepts the following configuration options.
            Any options with a default is optional.

            * **n_snapshots** (:py:class:`int`): Number of snapshots to
              show per row (i.e. for each molecule). Defaults to 6.
            * **out_dir** (:py:class:`str`): Output directory, which is
              ``out`` by default.
            * **filename** (:py:class:`str`): Base name of output file.
              ``tags`` by default.
            * **tagged_molecules** (:py:class:`typing.Iterable`): The
              tagged molecules whose concentrations will be indicated by
              agent color. Each molecule should be specified as a
              :py:class:`tuple` of the path in the agent compartment
              to where the molecule's count can be found, with the last
              value being the molecule's count variable.
            * **convert_to_concs** (:py:class:`bool`): if True, convert counts
              to concentrations.
            * **background_color** (:py:class:`str`): use matplotlib colors,
              ``black`` by default
            * **tag_label_size** (:py:class:`float`): The font size for
              the tag name label
            * **default_font_size** (:py:class:`float`): Font size for
              titles and axis labels.
            * **membrane_width** (:py:class:`float`): Width to use for
                drawing agent edges.
            * **membrane_color** (:py:class:`list`): RGB color to use
                for drawing agent edges.
            * **tag_colors** (:py:class:`dict`): Mapping from tag ID to
                the HSV color to use for that tag as a list.
    '''
    check_plt_backend()

    n_snapshots = plot_config.get('n_snapshots', 6)
    out_dir = plot_config.get('out_dir', False)
    filename = plot_config.get('filename', 'tags')
    agent_shape = plot_config.get('agent_shape', 'segment')
    background_color = plot_config.get('background_color', 'black')
    tagged_molecules = plot_config['tagged_molecules']
    tag_path_name_map = plot_config.get('tag_path_name_map', {})
    tag_label_size = plot_config.get('tag_label_size', 20)
    default_font_size = plot_config.get('default_font_size', 36)
    convert_to_concs = plot_config.get('convert_to_concs', True)
    membrane_width = plot_config.get('membrane_width', 0.1)
    membrane_color = plot_config.get('membrane_color', [1, 1, 1])
    tag_colors = plot_config.get('tag_colors', dict())

    if tagged_molecules == []:
        raise ValueError('At least one molecule must be tagged.')

    # get data
    agents = data['agents']
    config = data.get('config', {})
    bounds = config['bounds']
    edge_length_x, edge_length_y = bounds

    # time steps that will be used
    time_vec = list(agents.keys())
    time_indices = np.round(
        np.linspace(0, len(time_vec) - 1, n_snapshots)
    ).astype(int)
    snapshot_times = [time_vec[i] for i in time_indices]

    # get tag ids and range
    tag_ranges = {}

    for time, time_data in agents.items():
        for agent_id, agent_data in time_data.items():
            volume = agent_data.get('boundary', {}).get('volume', 0)
            for tag_id in tagged_molecules:
                level = get_value_from_path(agent_data, tag_id)
                if convert_to_concs:
                    level = level / volume if volume else 0
                if tag_id in tag_ranges:
                    tag_ranges[tag_id] = [
                        min(tag_ranges[tag_id][0], level),
                        max(tag_ranges[tag_id][1], level)]
                else:
                    # add new tag
                    tag_ranges[tag_id] = [level, level]

                    # select random initial hue
                    if tag_id not in tag_colors:
                        hue = random.choice(HUES)
                        tag_color = [hue] + FLOURESCENT_SV
                        tag_colors[tag_id] = tag_color

    # make the figure
    n_rows = len(tagged_molecules)
    n_cols = n_snapshots + 1  # one column for the colorbar
    figsize = (12 * n_cols, 12 * n_rows)
    max_dpi = min([2**16 // dim for dim in figsize]) - 1
    fig = plt.figure(figsize=figsize, dpi=min(max_dpi, 100))
    grid = plt.GridSpec(n_rows, n_cols, wspace=0.2, hspace=0.2)
    original_fontsize = plt.rcParams['font.size']
    plt.rcParams.update({'font.size': default_font_size})

    # plot tags
    for row_idx, tag_id in enumerate(tag_ranges.keys()):
        used_agent_colors = []
        concentrations = []
        for col_idx, (time_idx, time) in enumerate(
            zip(time_indices, snapshot_times)
        ):
            tag_name = tag_path_name_map.get(tag_id, tag_id)
            ax = init_axes(
                fig, edge_length_x, edge_length_y, grid,
                row_idx, col_idx, time, tag_name, tag_label_size,
                title_size=default_font_size
            )
            ax.tick_params(
                axis='both', which='both', bottom=False, top=False,
                left=False, right=False,
            )
            ax.set_facecolor(background_color)

            # update agent colors based on tag_level
            min_tag, max_tag = tag_ranges[tag_id]
            agent_tag_colors = {}
            tag_h, tag_s, _ = tag_colors[tag_id]
            for agent_id, agent_data in agents[time].items():
                # get current tag concentration, and determine color
                level = get_value_from_path(agent_data, tag_id)
                if convert_to_concs:
                    volume = agent_data.get('boundary', {}).get('volume', 0)
                    level = level / volume if volume else 0
                if min_tag != max_tag:
                    concentrations.append(level)
                    intensity = (level - min_tag)/ (max_tag - min_tag)
                    agent_color = tag_h, tag_s, intensity
                    agent_rgb = matplotlib.colors.hsv_to_rgb(agent_color)
                    used_agent_colors.append(agent_rgb)
                else:
                    agent_color = tag_h, tag_s, 0

                agent_tag_colors[agent_id] = agent_color

            plot_agents(ax, agents[time], agent_tag_colors, agent_shape,
                    None, membrane_width, membrane_color)

            # colorbar in new column after final snapshot
            if col_idx == n_snapshots - 1:
                cbar_col = col_idx + 1
                ax = fig.add_subplot(grid[row_idx, cbar_col])
                if row_idx == 0:
                    if convert_to_concs:
                        ax.set_title('Concentration (counts/fL)', y=1.08)
                ax.axis('off')
                if min_tag == max_tag:
                    continue
                divider = make_axes_locatable(ax)
                cax = divider.append_axes("left", size="5%", pad=0.0)
                norm = matplotlib.colors.Normalize(
                    vmin=min_tag, vmax=max_tag)
                # Sort colors and concentrations by concentration
                sorted_idx = np.argsort(concentrations)
                cmap = matplotlib.colors.LinearSegmentedColormap.from_list(
                    'row_{}'.format(row_idx),
                    [
                        np.array(used_agent_colors)[sorted_idx][0],
                        np.array(used_agent_colors)[sorted_idx][-1],
                    ],
                )
                mappable = matplotlib.cm.ScalarMappable(norm, cmap)
                fig.colorbar(mappable, cax=cax, format='%.1f')

    plt.rcParams.update({'font.size': original_fontsize})
    if out_dir:
        fig_path = os.path.join(out_dir, filename)
        fig.subplots_adjust(wspace=0.7, hspace=0.1)
        fig.savefig(fig_path, bbox_inches='tight')
        plt.close(fig)
    else:
        return fig

def initialize_spatial_figure(bounds, fontsize=18):

    x_length = bounds[0]
    y_length = bounds[1]

    # set up figure
    n_ticks = 4
    plot_buffer = 0.02
    buffer = plot_buffer * min(bounds)
    min_edge = min(x_length, y_length)
    x_scale = x_length/min_edge
    y_scale = y_length/min_edge

    # make the figure
    fig = plt.figure(figsize=(8*x_scale, 8*y_scale))
    plt.rcParams.update({'font.size': fontsize, "font.family": "Times New Roman"})

    plt.xlim((0-buffer, x_length+buffer))
    plt.ylim((0-buffer, y_length+buffer))
    plt.xlabel(u'\u03bcm')
    plt.ylabel(u'\u03bcm')

    # specify the number of ticks for each edge
    [x_bins, y_bins] = [int(n_ticks * edge / min_edge) for edge in [x_length, y_length]]
    plt.locator_params(axis='y', nbins=y_bins)
    plt.locator_params(axis='x', nbins=x_bins)
    ax = plt.gca()

    return fig, ax

def get_agent_trajectories(agents, times):
    trajectories = {}
    for agent_id, series in agents.items():
        time_indices = series['boundary']['location']['time_index']
        series_times = [times[time_index] for time_index in time_indices]

        positions = series['boundary']['location']['value']
        angles = series['boundary']['angle']['value']
        series_values = [[x, y, theta] for ((x, y), theta) in zip(positions, angles)]

        trajectories[agent_id] = {
            'time': series_times,
            'value': series_values,
        }
    return trajectories

def get_agent_type_colors(agent_ids):
    """ get colors for each agent id by agent type
    Assumes that agents of the same type share the beginning
    of their name, followed by '_x' with x as a single number
    TODO -- make this more general for more digits and other comparisons"""
    agent_type_colors = {}
    agent_types = {}
    for agent1, agent2 in itertools.combinations(agent_ids, 2):
        if agent1[0:-2] == agent2[0:-2]:
            agent_type = agent1[0:-2]
            if agent_type not in agent_type_colors:
                color = plt.rcParams['axes.prop_cycle'].by_key()['color'][len(agent_type_colors)]
                agent_type_colors[agent_type] = color
            else:
                color = agent_type_colors[agent_type]
            agent_types[agent1] = agent_type
            agent_types[agent2] = agent_type
    for agent in agent_ids:
        if agent not in agent_types:
            color = plt.rcParams['axes.prop_cycle'].by_key()['color'][len(agent_type_colors)]
            agent_type_colors[agent] = color
            agent_types[agent] = agent

    return agent_types, agent_type_colors

def plot_agent_trajectory(agent_timeseries, config, out_dir='out', filename='trajectory'):
    check_plt_backend()

    # trajectory plot settings
    legend_fontsize = 18
    markersize = 25

    bounds = config.get('bounds', DEFAULT_BOUNDS)
    field = config.get('field')
    rotate_90 = config.get('rotate_90', False)

    # get agents
    times = np.array(agent_timeseries['time'])
    agents = agent_timeseries['agents']
    agent_types, agent_type_colors = get_agent_type_colors(list(agents.keys()))

    if rotate_90:
        field = rotate_field_90(field)
        for agent_id, series in agents.items():
            agents[agent_id] = rotate_agent_series_90(series, bounds)
        bounds = rotate_bounds_90(bounds)

    # get each agent's trajectory
    trajectories = get_agent_trajectories(agents, times)

    # initialize a spatial figure
    fig, ax = initialize_spatial_figure(bounds, legend_fontsize)

    # move x axis to top
    ax.tick_params(labelbottom=False,labeltop=True,bottom=False,top=True)
    ax.xaxis.set_label_coords(0.5, 1.12)

    if field is not None:
        field = np.transpose(field)
        shape = field.shape
        im = plt.imshow(field,
                        origin='lower',
                        extent=[0, shape[1], 0, shape[0]],
                        cmap='Greys')
        # colorbar for field concentrations
        cbar = plt.colorbar(im, pad=0.02, aspect=50, shrink=0.7)
        cbar.set_label('concentration', rotation=270, labelpad=20)

    for agent_id, trajectory_data in trajectories.items():
        agent_trajectory = trajectory_data['value']

        # convert trajectory to 2D array
        locations_array = np.array(agent_trajectory)
        x_coord = locations_array[:, 0]
        y_coord = locations_array[:, 1]

        # get agent type and color
        agent_type = agent_types[agent_id]
        agent_color = agent_type_colors[agent_type]

        # plot line
        ax.plot(x_coord, y_coord, linewidth=2, color=agent_color, label=agent_type)
        ax.plot(x_coord[0], y_coord[0],
                 color=(0.0, 0.8, 0.0), marker='.', markersize=markersize)  # starting point
        ax.plot(x_coord[-1], y_coord[-1],
                 color='r', marker='.', markersize=markersize)  # ending point

    # create legend for agent types
    agent_labels = [
        mlines.Line2D([], [], color=agent_color, linewidth=2, label=agent_type)
        for agent_type, agent_color in agent_type_colors.items()]
    agent_legend = plt.legend(
        title='agent type', handles=agent_labels, loc='upper center',
        bbox_to_anchor=(0.3, 0.0), ncol=2, prop={'size': legend_fontsize})
    ax.add_artist(agent_legend)

    # create a legend for start/end markers
    start = mlines.Line2D([], [],
            color=(0.0, 0.8, 0.0), marker='.', markersize=markersize, linestyle='None', label='start')
    end = mlines.Line2D([], [],
            color='r', marker='.', markersize=markersize, linestyle='None', label='end')
    marker_legend = plt.legend(
        title='trajectory', handles=[start, end], loc='upper center',
        bbox_to_anchor=(0.7, 0.0), ncol=2, prop={'size': legend_fontsize})
    ax.add_artist(marker_legend)

    fig_path = os.path.join(out_dir, filename)
    plt.subplots_adjust(wspace=0.7, hspace=0.1)
    plt.savefig(fig_path, bbox_inches='tight')
    plt.close(fig)


def rotate_bounds_90(bounds):
    return [bounds[1], bounds[0]]

def rotate_field_90(field):
    return np.rot90(field, 3)  # rotate 3 times for 270

def rotate_agent_series_90(series, bounds):
    location_series = series['boundary']['location']
    angle_series = series['boundary']['angle']

    if isinstance(location_series, dict):
        # this ran with time_indexed_timeseries_from_data
        series['boundary']['location']['value'] = [[y, bounds[0] - x] for [x, y] in location_series['value']]
        series['boundary']['angle']['value'] = [theta + PI / 2 for theta in angle_series['value']]
    else:
        series['boundary']['location'] = [[y, bounds[0] - x] for [x, y] in location_series]
        series['boundary']['angle'] = [theta + PI / 2 for theta in angle_series]
    return series

def plot_temporal_trajectory(agent_timeseries, config, out_dir='out', filename='temporal'):
    check_plt_backend()

    bounds = config.get('bounds', DEFAULT_BOUNDS)
    field = config.get('field')
    rotate_90 = config.get('rotate_90', False)

    # get agents
    times = np.array(agent_timeseries['time'])
    agents = agent_timeseries['agents']

    if rotate_90:
        field = rotate_field_90(field)
        for agent_id, series in agents.items():
            agents[agent_id] = rotate_agent_series_90(series, bounds)
        bounds = rotate_bounds_90(bounds)

    # get each agent's trajectory
    trajectories = get_agent_trajectories(agents, times)

    # initialize a spatial figure
    fig, ax = initialize_spatial_figure(bounds)

    if field is not None:
        field = np.transpose(field)
        shape = field.shape
        im = plt.imshow(field,
                        origin='lower',
                        extent=[0, shape[1], 0, shape[0]],
                        cmap='Greys'
                        )

    for agent_id, trajectory_data in trajectories.items():
        agent_trajectory = trajectory_data['value']

        # convert trajectory to 2D array
        locations_array = np.array(agent_trajectory)
        x_coord = locations_array[:, 0]
        y_coord = locations_array[:, 1]

        # make multi-colored trajectory
        points = np.array([x_coord, y_coord]).T.reshape(-1, 1, 2)
        segments = np.concatenate([points[:-1], points[1:]], axis=1)
        lc = LineCollection(segments, cmap=plt.get_cmap('cool'))
        lc.set_array(times)
        lc.set_linewidth(6)

        # plot line
        line = plt.gca().add_collection(lc)

    # color bar
    cbar = plt.colorbar(line, ticks=[times[0], times[-1]], aspect=90, shrink=0.4)
    cbar.set_label('time (s)', rotation=270)

    fig_path = os.path.join(out_dir, filename)
    plt.subplots_adjust(wspace=0.7, hspace=0.1)
    plt.savefig(fig_path, bbox_inches='tight')
    plt.close(fig)

def init_axes(
    fig, edge_length_x, edge_length_y, grid, row_idx, col_idx, time,
    molecule, ylabel_size=20, title_size=12, time_display='s'
):
    ax = fig.add_subplot(grid[row_idx, col_idx])
    if row_idx == 0:
        plot_title = '{:.1f} {:s}'.format(float(time), time_display)
        plt.title(plot_title, y=1.08, fontsize=title_size)
    if col_idx == 0:
        ax.set_ylabel(
            molecule, fontsize=ylabel_size, rotation='horizontal',
            horizontalalignment='right',
        )
    ax.set(xlim=[0, edge_length_x], ylim=[0, edge_length_y], aspect=1)
    ax.set_yticklabels([])
    ax.set_xticklabels([])
    return ax<|MERGE_RESOLUTION|>--- conflicted
+++ resolved
@@ -495,11 +495,7 @@
                         continue
                     divider = make_axes_locatable(ax)
                     cax = divider.append_axes("left", size="5%", pad=0.0)
-<<<<<<< HEAD
                     fig.colorbar(im, cax=cax, format='%.1f')
-=======
-                    fig.colorbar(im, cax=cax, format='%.2f')
->>>>>>> c2f7201b
                     ax.axis('off')
 
                     if tag_colors:
